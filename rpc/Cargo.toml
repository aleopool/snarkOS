[package]
name = "snarkos-rpc"
version = "1.1.4"
authors = ["The Aleo Team <hello@aleo.org>"]
description = "RPC for a decentralized operating system"
homepage = "https://aleo.org"
repository = "https://github.com/AleoHQ/snarkOS"
keywords = ["aleo", "cryptography", "blockchain", "decentralized", "zero-knowledge"]
categories = ["cryptography::cryptocurrencies", "operating-systems"]
include = ["Cargo.toml", "src", "README.md", "LICENSE.md"]
license = "GPL-3.0"
edition = "2018"

[dependencies]
snarkvm-dpc = { git = "https://github.com/AleoHQ/snarkVM.git", rev = "14d1f50", version = "0.0.1" }
snarkvm-errors = { git = "https://github.com/AleoHQ/snarkVM.git", rev = "14d1f50", version = "0.0.1" }
snarkvm-models = { git = "https://github.com/AleoHQ/snarkVM.git", rev = "14d1f50", version = "0.0.1" }
snarkvm-objects = { git = "https://github.com/AleoHQ/snarkVM.git", rev = "14d1f50", version = "0.0.1" }
snarkvm-utilities = { git = "https://github.com/AleoHQ/snarkVM.git", rev = "14d1f50", version = "0.0.1" }

snarkos-consensus = { path = "../consensus", version = "1.1.4" }
snarkos-network = { path = "../network", version = "1.1.4"}
snarkos-storage = { path = "../storage", version = "1.1.4"}

base64 = { version = "0.13.0" }
chrono = { version = "0.4", features = ["serde"] }
hex = { version = "0.4.2" }
jsonrpc-core = { version = "14.2.0" }
jsonrpc-core-client = { version = "14.0.5" }
jsonrpc-derive = { version = "14.2.2" }
jsonrpc-http-server = { version = "14.2.0" }
parking_lot = { version = "0.11.1" }
rand = { version = "0.7" }
serde = { version = "1.0", features = ["derive"] }
serde_json = { version = "1.0.59" }
<<<<<<< HEAD
tokio = { version = "0.3", features = ["full"] }
tracing = { default-features = false, features = ["log"], version = "0.1" }
=======
thiserror = { version = "1.0" }
tokio = { version = "0.2.22", features = ["full"] }
>>>>>>> 292f5347

[dev-dependencies]
snarkos-testing = { path = "../testing" }

jsonrpc-test = { version = "14.2.0" }

[build-dependencies]
rustc_version = "0.2"<|MERGE_RESOLUTION|>--- conflicted
+++ resolved
@@ -33,13 +33,9 @@
 rand = { version = "0.7" }
 serde = { version = "1.0", features = ["derive"] }
 serde_json = { version = "1.0.59" }
-<<<<<<< HEAD
+thiserror = { version = "1.0" }
 tokio = { version = "0.3", features = ["full"] }
 tracing = { default-features = false, features = ["log"], version = "0.1" }
-=======
-thiserror = { version = "1.0" }
-tokio = { version = "0.2.22", features = ["full"] }
->>>>>>> 292f5347
 
 [dev-dependencies]
 snarkos-testing = { path = "../testing" }
